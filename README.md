--- conflicted
+++ resolved
@@ -42,8 +42,7 @@
       fail_if_matches_regexp:
         - "Could not connect to database"
       fail_if_not_matches_regexp:
-<<<<<<< HEAD
-      - "Download the latest version here"
+        - "Download the latest version here"
       response_headers:
         X-Server:
           required: true
@@ -51,9 +50,6 @@
           - "wrong_host"
           fail_if_not_matches_regexp:
           - "your_host"
-=======
-        - "Download the latest version here"
->>>>>>> 7ebe8508
       tls_config:
         insecure_skip_verify: false
       protocol: "tcp" # accepts "tcp/tcp4/tcp6", defaults to "tcp"
