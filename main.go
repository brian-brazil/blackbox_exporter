--- conflicted
+++ resolved
@@ -50,7 +50,6 @@
 
 type HTTPProbe struct {
 	// Defaults to 2xx.
-<<<<<<< HEAD
 	ValidStatusCodes       []int                     `yaml:"valid_status_codes"`
 	NoFollowRedirects      bool                      `yaml:"no_follow_redirects"`
 	FailIfSSL              bool                      `yaml:"fail_if_ssl"`
@@ -61,20 +60,9 @@
 	FailIfNotMatchesRegexp []string                  `yaml:"fail_if_not_matches_regexp"`
 	TLSConfig              config.TLSConfig          `yaml:"tls_config"`
 	ResponseHeaders        map[string]ResponseHeader `yaml:"response_headers"`
-=======
-	ValidStatusCodes       []int             `yaml:"valid_status_codes"`
-	NoFollowRedirects      bool              `yaml:"no_follow_redirects"`
-	FailIfSSL              bool              `yaml:"fail_if_ssl"`
-	FailIfNotSSL           bool              `yaml:"fail_if_not_ssl"`
-	Method                 string            `yaml:"method"`
-	Headers                map[string]string `yaml:"headers"`
-	FailIfMatchesRegexp    []string          `yaml:"fail_if_matches_regexp"`
-	FailIfNotMatchesRegexp []string          `yaml:"fail_if_not_matches_regexp"`
-	TLSConfig              config.TLSConfig  `yaml:"tls_config"`
 	Protocol               string            `yaml:"protocol"`              // Defaults to "tcp".
 	PreferredIPProtocol    string            `yaml:"preferred_ip_protocol"` // Defaults to "ip6".
 	Body                   string            `yaml:"body"`
->>>>>>> 7ebe8508
 }
 
 type QueryResponse struct {
