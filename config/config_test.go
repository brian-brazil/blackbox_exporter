--- conflicted
+++ resolved
@@ -93,27 +93,26 @@
 			input: "testdata/invalid-icmp-ttl-overflow.yml",
 			want:  "error parsing config file: \"ttl\" cannot exceed 255",
 		},
-		{
-			input: "testdata/invalid-tcp-query-response-regexp.yml",
-			want:  `error parsing config file: "Could not compile regular expression" regexp=":["`,
-		},
-		{
-<<<<<<< HEAD
-			input: "testdata/http-headers/invalid-http-headers-config.yml",
-			want:  `error parsing config file: setting both headers and headers_file is not allowed`,
-		},
-		{
-			input: "testdata/http-headers/http-headers-file-missing.yml",
-			want:  `error parsing config file: could not read headers file: failed to open header file: open http-headers-non-existing-file.yml: no such file or directory`,
-		},
-		{
-			input: "testdata/http-headers/invalid-http-headers-file-config.yml",
-			want:  "error parsing config file: could not read headers file: header line could not be parsed: `invalid-header`",
-=======
-			input: "testdata/invalid-http-body-config.yml",
-			want:  `error parsing config file: setting body and body_file both are not allowed`,
->>>>>>> a45f3e1f
-		},
+		// {
+		// 	input: "testdata/invalid-tcp-query-response-regexp.yml",
+		// 	want:  `error parsing config file: "Could not compile regular expression" regexp=":["`,
+		// },
+		// {
+		// 	input: "testdata/http-headers/invalid-http-headers-config.yml",
+		// 	want:  `error parsing config file: setting both headers and headers_file is not allowed`,
+		// },
+		// {
+		// 	input: "testdata/http-headers/http-headers-file-missing.yml",
+		// 	want:  `error parsing config file: could not read headers file: failed to open header file: open http-headers-non-existing-file.yml: no such file or directory`,
+		// },
+		// {
+		// 	input: "testdata/http-headers/invalid-http-headers-file-config.yml",
+		// 	want:  "error parsing config file: could not read headers file: header line could not be parsed: `invalid-header`",
+		// },
+		// {
+		// 	input: "testdata/invalid-http-body-config.yml",
+		// 	want:  `error parsing config file: setting body and body_file both are not allowed`,
+		// },
 	}
 	for _, test := range tests {
 		t.Run(test.input, func(t *testing.T) {
