--- conflicted
+++ resolved
@@ -14,12 +14,8 @@
 	github.com/prometheus/common v0.57.0
 	github.com/prometheus/exporter-toolkit v0.11.0
 	golang.org/x/net v0.28.0
-<<<<<<< HEAD
 	golang.org/x/text v0.17.0
-	google.golang.org/grpc v1.66.0
-=======
 	google.golang.org/grpc v1.67.0
->>>>>>> 079f2535
 	gopkg.in/yaml.v2 v2.4.0
 	gopkg.in/yaml.v3 v3.0.1
 )
@@ -39,12 +35,8 @@
 	golang.org/x/mod v0.18.0 // indirect
 	golang.org/x/oauth2 v0.22.0 // indirect
 	golang.org/x/sync v0.8.0 // indirect
-<<<<<<< HEAD
-	golang.org/x/sys v0.23.0 // indirect
-=======
 	golang.org/x/sys v0.24.0 // indirect
 	golang.org/x/text v0.17.0 // indirect
->>>>>>> 079f2535
 	golang.org/x/tools v0.22.0 // indirect
 	google.golang.org/genproto/googleapis/rpc v0.0.0-20240814211410-ddb44dafa142 // indirect
 	google.golang.org/protobuf v1.34.2 // indirect
