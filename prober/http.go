// Copyright 2016 The Prometheus Authors
// Licensed under the Apache License, Version 2.0 (the "License");
// you may not use this file except in compliance with the License.
// You may obtain a copy of the License at
//
// http://www.apache.org/licenses/LICENSE-2.0
//
// Unless required by applicable law or agreed to in writing, software
// distributed under the License is distributed on an "AS IS" BASIS,
// WITHOUT WARRANTIES OR CONDITIONS OF ANY KIND, either express or implied.
// See the License for the specific language governing permissions and
// limitations under the License.

package prober

import (
	"bytes"
	"compress/flate"
	"compress/gzip"
	"context"
	"crypto/tls"
	"errors"
	"fmt"
	"io"
<<<<<<< HEAD
	"mime/multipart"
=======
	"log/slog"
>>>>>>> 5ebb6eb5
	"net"
	"net/http"
	"net/http/cookiejar"
	"net/http/httptrace"
	"net/textproto"
	"net/url"
	"os"
	"strconv"
	"strings"
	"sync"
	"time"

	"github.com/andybalholm/brotli"
	"github.com/prometheus/client_golang/prometheus"
	pconfig "github.com/prometheus/common/config"
	"github.com/prometheus/common/version"
	"golang.org/x/net/publicsuffix"

	"github.com/prometheus/blackbox_exporter/config"
)

func matchRegularExpressions(reader io.Reader, httpConfig config.HTTPProbe, logger *slog.Logger) bool {
	body, err := io.ReadAll(reader)
	if err != nil {
		logger.Error("Error reading HTTP body", "err", err)
		return false
	}
	for _, expression := range httpConfig.FailIfBodyMatchesRegexp {
		if expression.Regexp.Match(body) {
			logger.Error("Body matched regular expression", "regexp", expression)
			return false
		}
	}
	for _, expression := range httpConfig.FailIfBodyNotMatchesRegexp {
		if !expression.Regexp.Match(body) {
			logger.Error("Body did not match regular expression", "regexp", expression)
			return false
		}
	}
	return true
}

func matchRegularExpressionsOnHeaders(header http.Header, httpConfig config.HTTPProbe, logger *slog.Logger) bool {
	for _, headerMatchSpec := range httpConfig.FailIfHeaderMatchesRegexp {
		values := header[textproto.CanonicalMIMEHeaderKey(headerMatchSpec.Header)]
		if len(values) == 0 {
			if !headerMatchSpec.AllowMissing {
				logger.Error("Missing required header", "header", headerMatchSpec.Header)
				return false
			} else {
				continue // No need to match any regex on missing headers.
			}
		}

		for _, val := range values {
			if headerMatchSpec.Regexp.MatchString(val) {
				logger.Error("Header matched regular expression", "header", headerMatchSpec.Header,
					"regexp", headerMatchSpec.Regexp, "value_count", len(values))
				return false
			}
		}
	}
	for _, headerMatchSpec := range httpConfig.FailIfHeaderNotMatchesRegexp {
		values := header[textproto.CanonicalMIMEHeaderKey(headerMatchSpec.Header)]
		if len(values) == 0 {
			if !headerMatchSpec.AllowMissing {
				logger.Error("Missing required header", "header", headerMatchSpec.Header)
				return false
			} else {
				continue // No need to match any regex on missing headers.
			}
		}

		anyHeaderValueMatched := false

		for _, val := range values {
			if headerMatchSpec.Regexp.MatchString(val) {
				anyHeaderValueMatched = true
				break
			}
		}

		if !anyHeaderValueMatched {
			logger.Error("Header did not match regular expression", "header", headerMatchSpec.Header,
				"regexp", headerMatchSpec.Regexp, "value_count", len(values))
			return false
		}
	}

	return true
}

// roundTripTrace holds timings for a single HTTP roundtrip.
type roundTripTrace struct {
	tls           bool
	start         time.Time
	dnsDone       time.Time
	connectDone   time.Time
	gotConn       time.Time
	responseStart time.Time
	end           time.Time
	tlsStart      time.Time
	tlsDone       time.Time
}

// transport is a custom transport keeping traces for each HTTP roundtrip.
type transport struct {
	Transport             http.RoundTripper
	NoServerNameTransport http.RoundTripper
	firstHost             string
	logger                *slog.Logger

	mu      sync.Mutex
	traces  []*roundTripTrace
	current *roundTripTrace
}

func newTransport(rt, noServerName http.RoundTripper, logger *slog.Logger) *transport {
	return &transport{
		Transport:             rt,
		NoServerNameTransport: noServerName,
		logger:                logger,
		traces:                []*roundTripTrace{},
	}
}

// RoundTrip switches to a new trace, then runs embedded RoundTripper.
func (t *transport) RoundTrip(req *http.Request) (*http.Response, error) {
	t.logger.Info("Making HTTP request", "url", req.URL.String(), "host", req.Host)

	trace := &roundTripTrace{}
	if req.URL.Scheme == "https" {
		trace.tls = true
	}
	t.current = trace
	t.traces = append(t.traces, trace)

	if t.firstHost == "" {
		t.firstHost = req.URL.Host
	}

	if t.firstHost != req.URL.Host {
		// This is a redirect to something other than the initial host,
		// so TLS ServerName should not be set.
		t.logger.Info("Address does not match first address, not sending TLS ServerName", "first", t.firstHost, "address", req.URL.Host)
		return t.NoServerNameTransport.RoundTrip(req)
	}

	return t.Transport.RoundTrip(req)
}

func (t *transport) DNSStart(_ httptrace.DNSStartInfo) {
	t.mu.Lock()
	defer t.mu.Unlock()
	t.current.start = time.Now()
}
func (t *transport) DNSDone(_ httptrace.DNSDoneInfo) {
	t.mu.Lock()
	defer t.mu.Unlock()
	t.current.dnsDone = time.Now()
}
func (ts *transport) ConnectStart(_, _ string) {
	ts.mu.Lock()
	defer ts.mu.Unlock()
	t := ts.current
	// No DNS resolution because we connected to IP directly.
	if t.dnsDone.IsZero() {
		t.start = time.Now()
		t.dnsDone = t.start
	}
}
func (t *transport) ConnectDone(net, addr string, err error) {
	t.mu.Lock()
	defer t.mu.Unlock()
	t.current.connectDone = time.Now()
}
func (t *transport) GotConn(_ httptrace.GotConnInfo) {
	t.mu.Lock()
	defer t.mu.Unlock()
	t.current.gotConn = time.Now()
}
func (t *transport) GotFirstResponseByte() {
	t.mu.Lock()
	defer t.mu.Unlock()
	t.current.responseStart = time.Now()
}
func (t *transport) TLSHandshakeStart() {
	t.mu.Lock()
	defer t.mu.Unlock()
	t.current.tlsStart = time.Now()
}
func (t *transport) TLSHandshakeDone(_ tls.ConnectionState, _ error) {
	t.mu.Lock()
	defer t.mu.Unlock()
	t.current.tlsDone = time.Now()
}

// byteCounter implements an io.ReadCloser that keeps track of the total
// number of bytes it has read.
type byteCounter struct {
	io.ReadCloser
	n int64
}

func (bc *byteCounter) Read(p []byte) (int, error) {
	n, err := bc.ReadCloser.Read(p)
	bc.n += int64(n)
	return n, err
}

var userAgentDefaultHeader = fmt.Sprintf("Blackbox Exporter/%s", version.Version)

func ProbeHTTP(ctx context.Context, target string, module config.Module, registry *prometheus.Registry, logger *slog.Logger) (success bool) {
	var redirects int
	var (
		durationGaugeVec = prometheus.NewGaugeVec(prometheus.GaugeOpts{
			Name: "probe_http_duration_seconds",
			Help: "Duration of http request by phase, summed over all redirects",
		}, []string{"phase"})
		contentLengthGauge = prometheus.NewGauge(prometheus.GaugeOpts{
			Name: "probe_http_content_length",
			Help: "Length of http content response",
		})
		bodyUncompressedLengthGauge = prometheus.NewGauge(prometheus.GaugeOpts{
			Name: "probe_http_uncompressed_body_length",
			Help: "Length of uncompressed response body",
		})
		redirectsGauge = prometheus.NewGauge(prometheus.GaugeOpts{
			Name: "probe_http_redirects",
			Help: "The number of redirects",
		})

		isSSLGauge = prometheus.NewGauge(prometheus.GaugeOpts{
			Name: "probe_http_ssl",
			Help: "Indicates if SSL was used for the final redirect",
		})

		statusCodeGauge = prometheus.NewGauge(prometheus.GaugeOpts{
			Name: "probe_http_status_code",
			Help: "Response HTTP status code",
		})

		probeSSLEarliestCertExpiryGauge = prometheus.NewGauge(sslEarliestCertExpiryGaugeOpts)

		probeSSLLastChainExpiryTimestampSeconds = prometheus.NewGauge(sslChainExpiryInTimeStampGaugeOpts)

		probeSSLLastInformation = prometheus.NewGaugeVec(
			prometheus.GaugeOpts{
				Name: "probe_ssl_last_chain_info",
				Help: "Contains SSL leaf certificate information",
			},
			[]string{"fingerprint_sha256", "subject", "issuer", "subjectalternative"},
		)

		probeTLSVersion = prometheus.NewGaugeVec(
			probeTLSInfoGaugeOpts,
			[]string{"version"},
		)

		probeTLSCipher = prometheus.NewGaugeVec(
			probeTLSCipherGaugeOpts,
			[]string{"cipher"},
		)

		probeHTTPVersionGauge = prometheus.NewGauge(prometheus.GaugeOpts{
			Name: "probe_http_version",
			Help: "Returns the version of HTTP of the probe response",
		})

		probeFailedDueToRegex = prometheus.NewGauge(prometheus.GaugeOpts{
			Name: "probe_failed_due_to_regex",
			Help: "Indicates if probe failed due to regex",
		})

		probeHTTPLastModified = prometheus.NewGauge(prometheus.GaugeOpts{
			Name: "probe_http_last_modified_timestamp_seconds",
			Help: "Returns the Last-Modified HTTP response header in unixtime",
		})
	)

	registry.MustRegister(durationGaugeVec)
	registry.MustRegister(contentLengthGauge)
	registry.MustRegister(bodyUncompressedLengthGauge)
	registry.MustRegister(redirectsGauge)
	registry.MustRegister(isSSLGauge)
	registry.MustRegister(statusCodeGauge)
	registry.MustRegister(probeHTTPVersionGauge)
	registry.MustRegister(probeFailedDueToRegex)

	httpConfig := module.HTTP

	if !strings.HasPrefix(target, "http://") && !strings.HasPrefix(target, "https://") {
		target = "http://" + target
	}

	targetURL, err := url.Parse(target)
	if err != nil {
		logger.Error("Could not parse target URL", "err", err)
		return false
	}

	targetHost := targetURL.Hostname()
	targetPort := targetURL.Port()

	var ip *net.IPAddr
	if !module.HTTP.SkipResolvePhaseWithProxy || module.HTTP.HTTPClientConfig.ProxyConfig.ProxyURL.URL == nil || module.HTTP.HTTPClientConfig.ProxyConfig.ProxyFromEnvironment {
		var lookupTime float64
		ip, lookupTime, err = chooseProtocol(ctx, module.HTTP.IPProtocol, module.HTTP.IPProtocolFallback, targetHost, registry, logger)
		durationGaugeVec.WithLabelValues("resolve").Add(lookupTime)
		if err != nil {
			logger.Error("Error resolving address", "err", err)
			return false
		}
	}

	httpClientConfig := module.HTTP.HTTPClientConfig
	if len(httpClientConfig.TLSConfig.ServerName) == 0 {
		// If there is no `server_name` in tls_config, use
		// the hostname of the target.
		httpClientConfig.TLSConfig.ServerName = targetHost

		// However, if there is a Host header it is better to use
		// its value instead. This helps avoid TLS handshake error
		// if targetHost is an IP address.
		for name, value := range httpConfig.Headers {
			if textproto.CanonicalMIMEHeaderKey(name) == "Host" {
				httpClientConfig.TLSConfig.ServerName = value
			}
		}
	}
	client, err := pconfig.NewClientFromConfig(httpClientConfig, "http_probe", pconfig.WithKeepAlivesDisabled())
	if err != nil {
		logger.Error("Error generating HTTP client", "err", err)
		return false
	}

	httpClientConfig.TLSConfig.ServerName = ""
	noServerName, err := pconfig.NewRoundTripperFromConfig(httpClientConfig, "http_probe", pconfig.WithKeepAlivesDisabled())
	if err != nil {
		logger.Error("Error generating HTTP client without ServerName", "err", err)
		return false
	}

	jar, err := cookiejar.New(&cookiejar.Options{PublicSuffixList: publicsuffix.List})
	if err != nil {
		logger.Error("Error generating cookiejar", "err", err)
		return false
	}
	client.Jar = jar

	// Inject transport that tracks traces for each redirect,
	// and does not set TLS ServerNames on redirect if needed.
	tt := newTransport(client.Transport, noServerName, logger)
	client.Transport = tt

	client.CheckRedirect = func(r *http.Request, via []*http.Request) error {
		logger.Info("Received redirect", "location", r.Response.Header.Get("Location"))
		redirects = len(via)
		if redirects > 10 || !httpConfig.HTTPClientConfig.FollowRedirects {
			logger.Info("Not following redirect")
			return errors.New("don't follow redirects")
		}
		return nil
	}

	if httpConfig.Method == "" {
		httpConfig.Method = "GET"
	}

	origHost := targetURL.Host
	if ip != nil {
		// Replace the host field in the URL with the IP we resolved.
		if targetPort == "" {
			if strings.Contains(ip.String(), ":") {
				targetURL.Host = "[" + ip.String() + "]"
			} else {
				targetURL.Host = ip.String()
			}
		} else {
			targetURL.Host = net.JoinHostPort(ip.String(), targetPort)
		}
	}

	var body io.Reader
	var respBodyBytes int64

	// If a body is configured, add it to the request.
	if httpConfig.Body != "" {
		body = strings.NewReader(httpConfig.Body)
	}

	// If a body file is configured, add its content to the request.
	if httpConfig.BodyFile != "" {
		body_file, err := os.Open(httpConfig.BodyFile)
		if err != nil {
			logger.Error("Error creating request", "err", err)
			return
		}
		defer body_file.Close()
		body = body_file
	}

	// If a multipart form is configured, add it to the request.
	if httpConfig.BodyMultipart != nil {
		var (
			b bytes.Buffer
			r io.Reader
		)
		w := multipart.NewWriter(&b)
		for _, part := range httpConfig.BodyMultipart {
			if part.Type == "file" {
				r, err = os.Open(part.Value)
				if err != nil {
					level.Error(logger).Log("msg", "Error reading body file", "err", err)
					return
				}
			} else {
				r = strings.NewReader(part.Value)
			}

			var fw io.Writer
			if x, ok := r.(io.Closer); ok {
				defer x.Close()
			}
			// Add a file field
			if x, ok := r.(*os.File); ok {
				if fw, err = w.CreateFormFile(part.Key, x.Name()); err != nil {
					level.Error(logger).Log("msg", "Error creating request", "err", err)
					return
				}
			} else {
				// Add a text fields
				if fw, err = w.CreateFormField(part.Key); err != nil {
					level.Error(logger).Log("msg", "Error creating request", "err", err)
					return
				}
			}
			if _, err = io.Copy(fw, r); err != nil {
				level.Error(logger).Log("msg", "Error creating request", "err", err)
				return
			}
		}
		// We should close the multipart writer.
		// If we don't close it, your request will be missing the terminating boundary.
		w.Close()

		body = &b

		// Check if the Headers map is nil and initialize it if it is.
		if httpConfig.Headers == nil {
			httpConfig.Headers = make(map[string]string)
		}
		// Set the proper content-type header containing the boundary.
		httpConfig.Headers["Content-Type"] = w.FormDataContentType()
	}

	request, err := http.NewRequest(httpConfig.Method, targetURL.String(), body)
	if err != nil {
		logger.Error("Error creating request", "err", err)
		return
	}
	request.Host = origHost
	request = request.WithContext(ctx)

	for key, value := range httpConfig.Headers {
		if textproto.CanonicalMIMEHeaderKey(key) == "Host" {
			request.Host = value
			continue
		}

		request.Header.Set(key, value)
	}

	_, hasUserAgent := request.Header["User-Agent"]
	if !hasUserAgent {
		request.Header.Set("User-Agent", userAgentDefaultHeader)
	}

	trace := &httptrace.ClientTrace{
		DNSStart:             tt.DNSStart,
		DNSDone:              tt.DNSDone,
		ConnectStart:         tt.ConnectStart,
		ConnectDone:          tt.ConnectDone,
		GotConn:              tt.GotConn,
		GotFirstResponseByte: tt.GotFirstResponseByte,
		TLSHandshakeStart:    tt.TLSHandshakeStart,
		TLSHandshakeDone:     tt.TLSHandshakeDone,
	}
	request = request.WithContext(httptrace.WithClientTrace(request.Context(), trace))

	for _, lv := range []string{"connect", "tls", "processing", "transfer"} {
		durationGaugeVec.WithLabelValues(lv)
	}

	resp, err := client.Do(request)
	// This is different from the usual err != nil you'd expect here because err won't be nil if redirects were
	// turned off. See https://github.com/golang/go/issues/3795
	//
	// If err == nil there should never be a case where resp is also nil, but better be safe than sorry, so check if
	// resp == nil first, and then check if there was an error.
	if resp == nil {
		resp = &http.Response{}
		if err != nil {
			logger.Error("Error for HTTP request", "err", err)
		}
	} else {
		requestErrored := (err != nil)

		logger.Info("Received HTTP response", "status_code", resp.StatusCode)
		if len(httpConfig.ValidStatusCodes) != 0 {
			for _, code := range httpConfig.ValidStatusCodes {
				if resp.StatusCode == code {
					success = true
					break
				}
			}
			if !success {
				logger.Info("Invalid HTTP response status code", "status_code", resp.StatusCode,
					"valid_status_codes", fmt.Sprintf("%v", httpConfig.ValidStatusCodes))
			}
		} else if 200 <= resp.StatusCode && resp.StatusCode < 300 {
			success = true
		} else {
			logger.Info("Invalid HTTP response status code, wanted 2xx", "status_code", resp.StatusCode)
		}

		if success && (len(httpConfig.FailIfHeaderMatchesRegexp) > 0 || len(httpConfig.FailIfHeaderNotMatchesRegexp) > 0) {
			success = matchRegularExpressionsOnHeaders(resp.Header, httpConfig, logger)
			if success {
				probeFailedDueToRegex.Set(0)
			} else {
				probeFailedDueToRegex.Set(1)
			}
		}

		// Since the configuration specifies a compression algorithm, blindly treat the response body as a
		// compressed payload; if we cannot decompress it it's a failure because the configuration says we
		// should expect the response to be compressed in that way.
		if httpConfig.Compression != "" {
			dec, err := getDecompressionReader(httpConfig.Compression, resp.Body)
			if err != nil {
				logger.Info("Failed to get decompressor for HTTP response body", "err", err)
				success = false
			} else if dec != nil {
				// Since we are replacing the original resp.Body with the decoder, we need to make sure
				// we close the original body. We cannot close it right away because the decompressor
				// might not have read it yet.
				defer func(c io.Closer) {
					err := c.Close()
					if err != nil {
						// At this point we cannot really do anything with this error, but log
						// it in case it contains useful information as to what's the problem.
						logger.Info("Error while closing response from server", "err", err)
					}
				}(resp.Body)

				resp.Body = dec
			}
		}

		// If there's a configured body_size_limit, wrap the body in the response in a http.MaxBytesReader.
		// This will read up to BodySizeLimit bytes from the body, and return an error if the response is
		// larger. It forwards the Close call to the original resp.Body to make sure the TCP connection is
		// correctly shut down. The limit is applied _after decompression_ if applicable.
		if httpConfig.BodySizeLimit > 0 {
			resp.Body = http.MaxBytesReader(nil, resp.Body, int64(httpConfig.BodySizeLimit))
		}

		byteCounter := &byteCounter{ReadCloser: resp.Body}

		if success && (len(httpConfig.FailIfBodyMatchesRegexp) > 0 || len(httpConfig.FailIfBodyNotMatchesRegexp) > 0) {
			success = matchRegularExpressions(byteCounter, httpConfig, logger)
			if success {
				probeFailedDueToRegex.Set(0)
			} else {
				probeFailedDueToRegex.Set(1)
			}
		}

		if !requestErrored {
			_, err = io.Copy(io.Discard, byteCounter)
			if err != nil {
				logger.Info("Failed to read HTTP response body", "err", err)
				success = false
			}

			respBodyBytes = byteCounter.n

			if err := byteCounter.Close(); err != nil {
				// We have already read everything we could from the server, maybe even uncompressed the
				// body. The error here might be either a decompression error or a TCP error. Log it in
				// case it contains useful information as to what's the problem.
				logger.Info("Error while closing response from server", "error", err.Error())
			}
		}

		// At this point body is fully read and we can write end time.
		tt.current.end = time.Now()

		// Check if there is a Last-Modified HTTP response header.
		if t, err := http.ParseTime(resp.Header.Get("Last-Modified")); err == nil {
			registry.MustRegister(probeHTTPLastModified)
			probeHTTPLastModified.Set(float64(t.Unix()))
		}

		var httpVersionNumber float64
		httpVersionNumber, err = strconv.ParseFloat(strings.TrimPrefix(resp.Proto, "HTTP/"), 64)
		if err != nil {
			logger.Error("Error parsing version number from HTTP version", "err", err)
		}
		probeHTTPVersionGauge.Set(httpVersionNumber)

		if len(httpConfig.ValidHTTPVersions) != 0 {
			found := false
			for _, version := range httpConfig.ValidHTTPVersions {
				if version == resp.Proto {
					found = true
					break
				}
			}
			if !found {
				logger.Error("Invalid HTTP version number", "version", resp.Proto)
				success = false
			}
		}
	}

	tt.mu.Lock()
	defer tt.mu.Unlock()
	for i, trace := range tt.traces {
		logger.Info(
			"Response timings for roundtrip",
			"roundtrip", i,
			"start", trace.start,
			"dnsDone", trace.dnsDone,
			"connectDone", trace.connectDone,
			"gotConn", trace.gotConn,
			"responseStart", trace.responseStart,
			"tlsStart", trace.tlsStart,
			"tlsDone", trace.tlsDone,
			"end", trace.end,
		)
		// We get the duration for the first request from chooseProtocol.
		if i != 0 {
			durationGaugeVec.WithLabelValues("resolve").Add(trace.dnsDone.Sub(trace.start).Seconds())
		}
		// Continue here if we never got a connection because a request failed.
		if trace.gotConn.IsZero() {
			continue
		}
		if trace.tls {
			// dnsDone must be set if gotConn was set.
			durationGaugeVec.WithLabelValues("connect").Add(trace.connectDone.Sub(trace.dnsDone).Seconds())
			durationGaugeVec.WithLabelValues("tls").Add(trace.tlsDone.Sub(trace.tlsStart).Seconds())
		} else {
			durationGaugeVec.WithLabelValues("connect").Add(trace.gotConn.Sub(trace.dnsDone).Seconds())
		}

		// Continue here if we never got a response from the server.
		if trace.responseStart.IsZero() {
			continue
		}
		durationGaugeVec.WithLabelValues("processing").Add(trace.responseStart.Sub(trace.gotConn).Seconds())

		// Continue here if we never read the full response from the server.
		// Usually this means that request either failed or was redirected.
		if trace.end.IsZero() {
			continue
		}
		durationGaugeVec.WithLabelValues("transfer").Add(trace.end.Sub(trace.responseStart).Seconds())
	}

	if resp.TLS != nil {
		isSSLGauge.Set(float64(1))
		registry.MustRegister(probeSSLEarliestCertExpiryGauge, probeTLSVersion, probeTLSCipher, probeSSLLastChainExpiryTimestampSeconds, probeSSLLastInformation)
		probeSSLEarliestCertExpiryGauge.Set(float64(getEarliestCertExpiry(resp.TLS).Unix()))
		probeTLSVersion.WithLabelValues(getTLSVersion(resp.TLS)).Set(1)
		probeTLSCipher.WithLabelValues(getTLSCipher(resp.TLS)).Set(1)
		probeSSLLastChainExpiryTimestampSeconds.Set(float64(getLastChainExpiry(resp.TLS).Unix()))
		probeSSLLastInformation.WithLabelValues(getFingerprint(resp.TLS), getSubject(resp.TLS), getIssuer(resp.TLS), getDNSNames(resp.TLS)).Set(1)
		if httpConfig.FailIfSSL {
			logger.Error("Final request was over SSL")
			success = false
		}
	} else if httpConfig.FailIfNotSSL && success {
		logger.Error("Final request was not over SSL")
		success = false
	}

	statusCodeGauge.Set(float64(resp.StatusCode))
	contentLengthGauge.Set(float64(resp.ContentLength))
	bodyUncompressedLengthGauge.Set(float64(respBodyBytes))
	redirectsGauge.Set(float64(redirects))
	return
}

func getDecompressionReader(algorithm string, origBody io.ReadCloser) (io.ReadCloser, error) {
	switch strings.ToLower(algorithm) {
	case "br":
		return io.NopCloser(brotli.NewReader(origBody)), nil

	case "deflate":
		return flate.NewReader(origBody), nil

	case "gzip":
		return gzip.NewReader(origBody)

	case "identity", "":
		return origBody, nil

	default:
		return nil, errors.New("unsupported compression algorithm")
	}
}<|MERGE_RESOLUTION|>--- conflicted
+++ resolved
@@ -22,11 +22,8 @@
 	"errors"
 	"fmt"
 	"io"
-<<<<<<< HEAD
+  "log/slog"
 	"mime/multipart"
-=======
-	"log/slog"
->>>>>>> 5ebb6eb5
 	"net"
 	"net/http"
 	"net/http/cookiejar"
