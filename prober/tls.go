--- conflicted
+++ resolved
@@ -37,13 +37,13 @@
 	return hex.EncodeToString(fingerprint[:])
 }
 
-<<<<<<< HEAD
 func getFirstFingerprint(state *tls.ConnectionState) string {
 	first := len(state.PeerCertificates) - 1
 	cert := state.PeerCertificates[first]
 	fingerprint := sha256.Sum256(cert.Raw)
 	return hex.EncodeToString(fingerprint[:])
-=======
+}
+
 func getSubject(state *tls.ConnectionState) string {
 	cert := state.PeerCertificates[0]
 	return cert.Subject.String()
@@ -57,7 +57,6 @@
 func getDNSNames(state *tls.ConnectionState) string {
 	cert := state.PeerCertificates[0]
 	return strings.Join(cert.DNSNames, ",")
->>>>>>> 212078c5
 }
 
 func getLastChainExpiry(state *tls.ConnectionState) time.Time {
